--- conflicted
+++ resolved
@@ -51,14 +51,9 @@
         self.num_pair = self.num_fields * self.num_fields
 
         self.loss = nn.BCELoss()
-<<<<<<< HEAD
 
         # parameters initialization
-        self.apply(self.init_weights)
-=======
-        
         self.apply(self._init_weights)
->>>>>>> 5bff124e
 
     def _init_weights(self, module):
         if isinstance(module, nn.Embedding):
