--- conflicted
+++ resolved
@@ -45,12 +45,8 @@
         self.loss = nn.BCELoss()
         self.sigmod = nn.Sigmoid()
 
-<<<<<<< HEAD
         # parameters initialization
-        self.apply(self.init_weights)
-=======
         self.apply(self._init_weights)
->>>>>>> 5bff124e
 
     def _init_weights(self, module):
         if isinstance(module, nn.Embedding):
