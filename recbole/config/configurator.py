--- conflicted
+++ resolved
@@ -348,13 +348,8 @@
             
         args_info += '\033[1;35mOther Hyper Parameters: \033[0m\n'
         args_info += '\n'.join([
-<<<<<<< HEAD
                 "\033[0;36m{}\033[0m = \033[33m{}\033[0m".format(arg, value) for arg, value in self.final_config_dict.items()
-                if arg not in sum(list(self.parameters.values()) + [['model', 'dataset', 'config_files']], [])
-=======
-                "{}={}".format(arg, value) for arg, value in self.final_config_dict.items()
                 if arg not in {_ for args in self.parameters.values() for _ in args}.union({'model', 'dataset', 'config_files'})
->>>>>>> dfcd90b5
             ])
         args_info += '\n\n'
         return args_info
