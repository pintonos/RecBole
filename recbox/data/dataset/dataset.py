# @Time   : 2020/6/28
# @Author : Yupeng Hou
# @Email  : houyupeng@ruc.edu.cn

# UPDATE:
<<<<<<< HEAD
# @Time   : 2020/10/3, 2020/9/15, 2020/9/22
=======
# @Time   : 2020/9/23, 2020/9/15, 2020/9/23
>>>>>>> 98acd7a9
# @Author : Yupeng Hou, Xingyu Pan, Yushuo Chen
# @Email  : houyupeng@ruc.edu.cn, panxy@ruc.edu.cn, chenyushuo@ruc.edu.cn

import copy
import json
import os
from collections import Counter
from logging import getLogger

import numpy as np
import pandas as pd
import torch
import torch.nn.utils.rnn as rnn_utils
from scipy.sparse import coo_matrix
from sklearn.impute import SimpleImputer

from recbox.utils import FeatureSource, FeatureType
from recbox.data.interaction import Interaction
from recbox.data.utils import dlapi


class Dataset(object):
    def __init__(self, config, saved_dataset=None):
        self.config = config
        self.dataset_name = config['dataset']
        self.logger = getLogger()
        self._dataloader_apis = {'field2type', 'field2source', 'field2id_token'}
        self._dataloader_apis.update(dlapi.dataloader_apis)

        if saved_dataset is None:
            self._from_scratch()
        else:
            self._restore_saved_dataset(saved_dataset)

    def _from_scratch(self):
        self.logger.debug('Loading {} from scratch'.format(self.__class__))

        self._get_preset()
        self._get_field_from_config()
        self._load_data(self.dataset_name, self.dataset_path)
        self._data_processing()

    def _get_preset(self):
        self.dataset_path = self.config['data_path']
        self._fill_nan_flag = self.config['fill_nan']

        self.field2type = {}
        self.field2source = {}
        self.field2id_token = {}
        self.field2seqlen = self.config['seq_len'] or {}
        self._preloaded_weight = {}
        self.benchmark_filename_list = self.config['benchmark_filename']

    def _get_field_from_config(self):
        self.uid_field = self.config['USER_ID_FIELD']
        self.iid_field = self.config['ITEM_ID_FIELD']
        self.label_field = self.config['LABEL_FIELD']
        self.time_field = self.config['TIME_FIELD']

        self.logger.debug('uid_field: {}'.format(self.uid_field))
        self.logger.debug('iid_field: {}'.format(self.iid_field))

    def _data_processing(self):
        self.feat_list = self._build_feat_list()
        if self.benchmark_filename_list is None:
            self._filter_nan_user_or_item()
            self._filter_by_inter_num()
            self._filter_by_field_value()
            self._reset_index()

        self._remap_ID_all()
        self._user_item_feat_preparation()
        self._fill_nan()
        self._set_label_by_threshold()
        self._normalize()
        self._preload_weight_matrix()

    def _build_feat_list(self):
        return [feat for feat in [self.inter_feat, self.user_feat, self.item_feat] if feat is not None]

    def _restore_saved_dataset(self, saved_dataset):
        self.logger.debug('Restoring dataset from [{}]'.format(saved_dataset))

        if (saved_dataset is None) or (not os.path.isdir(saved_dataset)):
            raise ValueError('filepath [{}] need to be a dir'.format(saved_dataset))

        with open(os.path.join(saved_dataset, 'basic-info.json')) as file:
            basic_info = json.load(file)

        for k in basic_info:
            setattr(self, k, basic_info[k])

        feats = ['inter', 'user', 'item']
        for name in feats:
            cur_file_name = os.path.join(saved_dataset, '{}.csv'.format(name))
            if os.path.isfile(cur_file_name):
                df = pd.read_csv(cur_file_name)
                setattr(self, '{}_feat'.format(name), df)
            else:
                setattr(self, '{}_feat'.format(name), None)

        self._get_field_from_config()

    def _load_data(self, token, dataset_path):
        self._load_inter_feat(token, dataset_path)
        self.user_feat = self._load_user_or_item_feat(token, dataset_path, FeatureSource.USER, 'uid_field')
        self.item_feat = self._load_user_or_item_feat(token, dataset_path, FeatureSource.ITEM, 'iid_field')

    def _load_inter_feat(self, token, dataset_path):
        if self.benchmark_filename_list is None:
            inter_feat_path = os.path.join(dataset_path, '{}.{}'.format(token, 'inter'))
            if not os.path.isfile(inter_feat_path):
                raise ValueError('File {} not exist'.format(inter_feat_path))

            inter_feat = self._load_feat(inter_feat_path, FeatureSource.INTERACTION)
            self.logger.debug('interaction feature loaded successfully from [{}]'.format(inter_feat_path))
            self.inter_feat = inter_feat
        else:
            sub_inter_lens = []
            sub_inter_feats = []
            for filename in self.benchmark_filename_list:
                file_path = os.path.join(dataset_path, '{}.{}.{}'.format(token, filename, 'inter'))
                if os.path.isfile(file_path):
                    temp = self._load_feat(file_path, FeatureSource.INTERACTION)
                    sub_inter_feats.append(temp)
                    sub_inter_lens.append(len(temp))
                else:
                    raise ValueError('File {} not exist'.format(file_path))
            inter_feat = pd.concat(sub_inter_feats)
            self.inter_feat, self.file_size_list = inter_feat, sub_inter_lens

    def _load_user_or_item_feat(self, token, dataset_path, source, field_name):
        feat_path = os.path.join(dataset_path, '{}.{}'.format(token, source.value))
        if os.path.isfile(feat_path):
            feat = self._load_feat(feat_path, source)
            self.logger.debug('user feature loaded successfully from [{}]'.format(feat_path))
        else:
            feat = None
            self.logger.debug('[{}] not found, user features are not loaded'.format(feat_path))

        field = getattr(self, field_name, None)
        if feat is not None and field is None:
            raise ValueError('{} must be exist if {}_feat exist'.format(field_name, source.value))
        if feat is not None and field not in feat:
            raise ValueError('{} must be loaded if {}_feat is loaded'.format(field_name, source.value))

        if field in self.field2source:
            self.field2source[field] = FeatureSource(source.value + '_id')
        return feat

    def _get_load_and_unload_col(self, filepath, source):
        if self.config['load_col'] is None:
            load_col = None
        elif source.value not in self.config['load_col']:
            load_col = set()
        elif self.config['load_col'][source.value] == '*':
            load_col = None
        else:
            load_col = set(self.config['load_col'][source.value])

        if self.config['unload_col'] is not None and source.value in self.config['unload_col']:
            unload_col = set(self.config['unload_col'][source.value])
        else:
            unload_col = None

        if load_col and unload_col:
            raise ValueError('load_col [{}] and unload_col [{}] can not be setted the same time'.format(
                load_col, unload_col))

        self.logger.debug('\n [{}]:\n\t load_col: [{}]\n\t unload_col: [{}]\n'.format(filepath, load_col, unload_col))
        return load_col, unload_col

    def _load_feat(self, filepath, source):
        self.logger.debug('loading feature from [{}] (source: [{}])'.format(filepath, source))

        load_col, unload_col = self._get_load_and_unload_col(filepath, source)
        if load_col == set():
            return None
        df = pd.read_csv(filepath, delimiter=self.config['field_separator'])
        field_names = []
        columns = []
        for field_type in df.columns:
            field, ftype = field_type.split(':')
            field_names.append(field)
            try:
                ftype = FeatureType(ftype)
            except ValueError:
                raise ValueError('Type {} from field {} is not supported'.format(ftype, field))
            if load_col is not None and field not in load_col:
                continue
            if unload_col is not None and field in unload_col:
                continue
            self.field2source[field] = source
            self.field2type[field] = ftype
            if not ftype.value.endswith('seq'):
                self.field2seqlen[field] = 1
            columns.append(field)

        if len(columns) == 0:
            self.logger.warning('no columns has been loaded from [{}]'.format(source))
            return None
        df.columns = field_names
        df = df[columns]

        seq_separator = self.config['seq_separator']
        for field in columns:
            ftype = self.field2type[field]
            if ftype == FeatureType.TOKEN_SEQ:
                df[field] = [_.split(seq_separator) for _ in df[field].values]
            elif ftype == FeatureType.FLOAT_SEQ:
                df[field] = [list(map(float, _.split(seq_separator))) for _ in df[field].values]
            if field not in self.field2seqlen:
                self.field2seqlen[field] = max(map(len, df[field].values))
        return df

    def _user_item_feat_preparation(self):
        flag = False
        if self.user_feat is not None:
            new_user_df = pd.DataFrame({self.uid_field: np.arange(self.user_num)})
            self.user_feat = pd.merge(new_user_df, self.user_feat, on=self.uid_field, how='left')
            flag = True
            self.logger.debug('ordering user features by user id.')
        if self.item_feat is not None:
            new_item_df = pd.DataFrame({self.iid_field: np.arange(self.item_num)})
            self.item_feat = pd.merge(new_item_df, self.item_feat, on=self.iid_field, how='left')
            flag = True
            self.logger.debug('ordering item features by user id.')
        if flag:
            self.feat_list = self._build_feat_list()
            self._fill_nan_flag = True

    def _preload_weight_matrix(self):
        preload_fields = self.config['preload_weight']
        if preload_fields is None:
            return
        drop_flag = self.config['drop_preload_weight']
        if drop_flag is None:
            drop_flag = True
        if not isinstance(preload_fields, list):
            preload_fields = [preload_fields]

        self.logger.debug('preload weight matrix for {}, drop=[{}]'.format(preload_fields, drop_flag))

        feats = [feat for feat in [self.user_feat, self.item_feat] if feat is not None]
        for field in preload_fields:
            used_flag = False
            for feat in feats:
                if field in feat:
                    used_flag = True
                    ftype = self.field2type[field]
                    if ftype == FeatureType.FLOAT:
                        matrix = feat[field].values
                    elif ftype == FeatureType.FLOAT_SEQ:
                        max_len = self.field2seqlen[field]
                        matrix = np.zeros((len(feat[field]), max_len))
                        for i, row in enumerate(feat[field].to_list()):
                            length = len(row)
                            if length <= max_len:
                                matrix[i, length] = row
                            else:
                                matrix[i] = row[:max_len]
                    else:
                        self.logger.warning('Field [{}] with type [{}] is not \'float\' or \'float_seq\', \
                                             which will not be handled by preload matrix.'.format(field, ftype))
                        continue
                    self._preloaded_weight[field] = matrix
                    if drop_flag:
                        self._del_col(field)
            if not used_flag:
                self.logger.warning('Field [{}] doesn\'t exist, thus not been handled.'.format(field))

    def _fill_nan(self):
        self.logger.debug('Filling nan')

        if not self._fill_nan_flag:
            return

        most_freq = SimpleImputer(missing_values=np.nan, strategy='most_frequent', copy=False)
        aveg = SimpleImputer(missing_values=np.nan, strategy='mean', copy=False)

        for feat in self.feat_list:
            for field in feat:
                ftype = self.field2type[field]
                if ftype == FeatureType.TOKEN:
                    feat[field] = most_freq.fit_transform(feat[field].values.reshape(-1, 1))
                elif ftype == FeatureType.FLOAT:
                    feat[field] = aveg.fit_transform(feat[field].values.reshape(-1, 1))
                elif ftype.value.endswith('seq'):
                    feat[field] = feat[field].apply(lambda x: [0]
                                                    if (not isinstance(x, np.ndarray) and (not isinstance(x, list)))
                                                    else x)

    def _normalize(self):
        if self.config['normalize_field'] is not None and self.config['normalize_all'] is not None:
            raise ValueError('normalize_field and normalize_all can\'t be set at the same time')

        if self.config['normalize_field']:
            fields = self.config['normalize_field']
            for field in fields:
                ftype = self.field2type[field]
                if field not in self.field2type:
                    raise ValueError('Field [{}] doesn\'t exist'.format(field))
                elif ftype != FeatureType.FLOAT and ftype != FeatureType.FLOAT_SEQ:
                    self.logger.warning('{} is not a FLOAT/FLOAT_SEQ feat, which will not be normalized.'.format(field))
        elif self.config['normalize_all']:
            fields = self.float_like_fields
        else:
            return

        self.logger.debug('Normalized fields: {}'.format(fields))

        for feat in self.feat_list:
            for field in feat:
                if field not in fields:
                    continue
                ftype = self.field2type[field]
                if ftype == FeatureType.FLOAT:
                    lst = feat[field].values
                    mx, mn = max(lst), min(lst)
                    if mx == mn:
                        raise ValueError('All the same value in [{}] from [{}_feat]'.format(field, feat))
                    feat[field] = (lst - mn) / (mx - mn)
                elif ftype == FeatureType.FLOAT_SEQ:
                    split_point = np.cumsum(feat[field].agg(len))[:-1]
                    lst = feat[field].agg(np.concatenate)
                    mx, mn = max(lst), min(lst)
                    if mx == mn:
                        raise ValueError('All the same value in [{}] from [{}_feat]'.format(field, feat))
                    lst = (lst - mn) / (mx - mn)
                    lst = np.split(lst, split_point)
                    feat[field] = lst

    def _filter_nan_user_or_item(self):
        for field, name in zip([self.uid_field, self.iid_field], ['user', 'item']):
            feat = getattr(self, name + '_feat')
            if feat is not None:
                dropped_feat = feat.index[feat[field].isnull()]
                if dropped_feat.any():
                    self.logger.warning('In {}_feat, line {}, {} do not exist, so they will be removed'.format(
                        name, list(dropped_feat + 2), field))
                    feat.drop(feat.index[dropped_feat], inplace=True)
            if field is not None:
                dropped_inter = self.inter_feat.index[self.inter_feat[field].isnull()]
                if dropped_inter.any():
                    self.logger.warning('In inter_feat, line {}, {} do not exist, so they will be removed'.format(
                        name, list(dropped_inter + 2), field))
                    self.inter_feat.drop(self.inter_feat.index[dropped_inter], inplace=True)

    def _filter_by_inter_num(self):
        ban_users = self._get_illegal_ids_by_inter_num(field=self.uid_field,
                                                       max_num=self.config['max_user_inter_num'],
                                                       min_num=self.config['min_user_inter_num'])
        ban_items = self._get_illegal_ids_by_inter_num(field=self.iid_field,
                                                       max_num=self.config['max_item_inter_num'],
                                                       min_num=self.config['min_item_inter_num'])

        if len(ban_users) == 0 and len(ban_items) == 0:
            return

        if self.user_feat is not None:
            dropped_user = self.user_feat[self.uid_field].isin(ban_users)
            self.user_feat.drop(self.user_feat.index[dropped_user], inplace=True)

        if self.item_feat is not None:
            dropped_item = self.item_feat[self.iid_field].isin(ban_items)
            self.item_feat.drop(self.item_feat.index[dropped_item], inplace=True)

        dropped_inter = pd.Series(False, index=self.inter_feat.index)
        if self.uid_field:
            dropped_inter |= self.inter_feat[self.uid_field].isin(ban_users)
        if self.iid_field:
            dropped_inter |= self.inter_feat[self.iid_field].isin(ban_items)
        self.logger.debug('[{}] dropped interactions'.format(len(dropped_inter)))
        self.inter_feat.drop(self.inter_feat.index[dropped_inter], inplace=True)

    def _get_illegal_ids_by_inter_num(self, field, max_num=None, min_num=None):
        self.logger.debug('\n get_illegal_ids_by_inter_num:\n\t field=[{}], max_num=[{}], min_num=[{}]'.format(
            field, max_num, min_num
        ))

        if field is None:
            return set()
        if max_num is None and min_num is None:
            return set()

        max_num = max_num or np.inf
        min_num = min_num or -1

        ids = self.inter_feat[field].values
        inter_num = Counter(ids)
        ids = {id_ for id_ in inter_num if inter_num[id_] < min_num or inter_num[id_] > max_num}

        self.logger.debug('[{}] illegal_ids_by_inter_num, field=[{}]'.format(len(ids), field))
        return ids

    def _filter_by_field_value(self):
        filter_field = []
        filter_field += self._drop_by_value(self.config['lowest_val'], lambda x, y: x < y)
        filter_field += self._drop_by_value(self.config['highest_val'], lambda x, y: x > y)
        filter_field += self._drop_by_value(self.config['equal_val'], lambda x, y: x != y)
        filter_field += self._drop_by_value(self.config['not_equal_val'], lambda x, y: x == y)

        if not filter_field:
            return
        if self.config['drop_filter_field']:
            for field in set(filter_field):
                self._del_col(field)

        if self.user_feat is not None:
            remained_uids = set(self.user_feat[self.uid_field].values)
        elif self.uid_field is not None:
            remained_uids = set(self.inter_feat[self.uid_field].values)

        if self.item_feat is not None:
            remained_iids = set(self.item_feat[self.iid_field].values)
        elif self.iid_field is not None:
            remained_iids = set(self.inter_feat[self.iid_field].values)

        remained_inter = pd.Series(True, index=self.inter_feat.index)
        if self.uid_field is not None:
            remained_inter &= self.inter_feat[self.uid_field].isin(remained_uids)
        if self.iid_field is not None:
            remained_inter &= self.inter_feat[self.iid_field].isin(remained_iids)
        self.logger.debug('[{}] interactions are remained after filtering'.format(len(remained_inter)))
        self.inter_feat.drop(self.inter_feat.index[~remained_inter], inplace=True)

    def _reset_index(self):
        for feat in self.feat_list:
            feat.reset_index(drop=True, inplace=True)

    def _drop_by_value(self, val, cmp):
        if val is None:
            return []

        self.logger.debug('drop_by_value: val={}'.format(val))
        filter_field = []
        for field in val:
            if field not in self.field2type:
                raise ValueError('field [{}] not defined in dataset'.format(field))
            if self.field2type[field] not in {FeatureType.FLOAT, FeatureType.FLOAT_SEQ}:
                raise ValueError('field [{}] is not float like field in dataset, which can\'t be filter'.format(field))
            for feat in self.feat_list:
                if field in feat:
                    feat.drop(feat.index[cmp(feat[field].values, val[field])], inplace=True)
            filter_field.append(field)
        return filter_field

    def _del_col(self, field):
        self.logger.debug('delete column [{}]'.format(field))
        for feat in self.feat_list:
            if field in feat:
                feat.drop(columns=field, inplace=True)
        for dct in [self.field2id_token, self.field2seqlen, self.field2source, self.field2type]:
            if field in dct:
                del dct[field]

    def _set_label_by_threshold(self):
        threshold = self.config['threshold']
        if threshold is None:
            return

        self.logger.debug('set label by {}'.format(threshold))

        if len(threshold) != 1:
            raise ValueError('threshold length should be 1')

        self.set_field_property(self.label_field, FeatureType.FLOAT, FeatureSource.INTERACTION, 1)
        for field, value in threshold.items():
            if field in self.inter_feat:
                self.inter_feat[self.label_field] = (self.inter_feat[field] >= value).astype(int)
            else:
                raise ValueError('field [{}] not in inter_feat'.format(field))
            self._del_col(field)

    def _get_fields_in_same_space(self):
        fields_in_same_space = self.config['fields_in_same_space'] or []
        additional = []
        token_like_fields = self.token_like_fields
        for field in token_like_fields:
            count = 0
            for field_set in fields_in_same_space:
                if field in field_set:
                    count += 1
            if count == 0:
                additional.append({field})
            elif count == 1:
                continue
            else:
                raise ValueError('field [{}] occurred in `fields_in_same_space` more than one time'.format(field))

        for field_set in fields_in_same_space:
            if self.uid_field in field_set and self.iid_field in field_set:
                raise ValueError('uid_field and iid_field can\'t in the same ID space')
            for field in field_set:
                if field not in token_like_fields:
                    raise ValueError('field [{}] is not a token like field'.format(field))

        fields_in_same_space.extend(additional)
        return fields_in_same_space

    def _remap_ID_all(self):
        fields_in_same_space = self._get_fields_in_same_space()
        self.logger.debug('fields_in_same_space: {}'.format(fields_in_same_space))
        for field_set in fields_in_same_space:
            remap_list = []
            for field, feat in zip([self.uid_field, self.iid_field], [self.user_feat, self.item_feat]):
                if field in field_set:
                    field_set.remove(field)
                    remap_list.append((self.inter_feat, field, FeatureType.TOKEN))
                    if feat is not None:
                        remap_list.append((feat, field, FeatureType.TOKEN))
            for field in field_set:
                source = self.field2source[field]
                feat = getattr(self, '{}_feat'.format(source.value))
                ftype = self.field2type[field]
                remap_list.append((feat, field, ftype))
            self._remap(remap_list)

    def _remap(self, remap_list, overwrite=True):
        tokens = []
        for feat, field, ftype in remap_list:
            if ftype == FeatureType.TOKEN:
                tokens.append(feat[field].values)
            elif ftype == FeatureType.TOKEN_SEQ:
                tokens.append(feat[field].agg(np.concatenate))
        split_point = np.cumsum(list(map(len, tokens)))[:-1]
        tokens = np.concatenate(tokens)
        new_ids_list, mp = pd.factorize(tokens)
        new_ids_list = np.split(new_ids_list + 1, split_point)
        mp = ['[PAD]'] + list(mp)

        for (feat, field, ftype), new_ids in zip(remap_list, new_ids_list):
            if overwrite or (field not in self.field2id_token):
                self.field2id_token[field] = mp
            if ftype == FeatureType.TOKEN:
                feat[field] = new_ids
            elif ftype == FeatureType.TOKEN_SEQ:
                split_point = np.cumsum(feat[field].agg(len))[:-1]
                feat[field] = np.split(new_ids, split_point)

    @dlapi.set()
    def num(self, field):
        if field not in self.field2type:
            raise ValueError('field [{}] not defined in dataset'.format(field))
        if self.field2type[field] not in {FeatureType.TOKEN, FeatureType.TOKEN_SEQ}:
            return self.field2seqlen[field]
        else:
            return len(self.field2id_token[field])

    @dlapi.set()
    def fields(self, ftype=None):
        ftype = set(ftype) if ftype is not None else set(FeatureType)
        ret = []
        for field in self.field2type:
            tp = self.field2type[field]
            if tp in ftype:
                ret.append(field)
        return ret

    @property
    def float_like_fields(self):
        return self.fields([FeatureType.FLOAT, FeatureType.FLOAT_SEQ])

    @property
    def token_like_fields(self):
        return self.fields([FeatureType.TOKEN, FeatureType.TOKEN_SEQ])

    @property
    def seq_fields(self):
        return self.fields([FeatureType.FLOAT_SEQ, FeatureType.TOKEN_SEQ])

    @property
    def non_seq_fields(self):
        return self.fields([FeatureType.FLOAT, FeatureType.TOKEN])

    def set_field_property(self, field, field2type, field2source, field2seqlen):
        self.field2type[field] = field2type
        self.field2source[field] = field2source
        self.field2seqlen[field] = field2seqlen

    def copy_field_property(self, dest_field, source_field):
        self.field2type[dest_field] = self.field2type[source_field]
        self.field2source[dest_field] = self.field2source[source_field]
        self.field2seqlen[dest_field] = self.field2seqlen[source_field]

    @property
    @dlapi.set()
    def user_num(self):
        self._check_field('uid_field')
        return self.num(self.uid_field)

    @property
    @dlapi.set()
    def item_num(self):
        self._check_field('iid_field')
        return self.num(self.iid_field)

    @property
    def inter_num(self):
        return len(self.inter_feat)

    @property
    def avg_actions_of_users(self):
        return np.mean(self.inter_feat.groupby(self.uid_field).size())

    @property
    def avg_actions_of_items(self):
        return np.mean(self.inter_feat.groupby(self.iid_field).size())

    @property
    def sparsity(self):
        return 1 - self.inter_num / self.user_num / self.item_num

    @property
    def uid2index(self):
        self._check_field('uid_field')
        self.sort(by=self.uid_field, ascending=True)
        uid_list = []
        start, end = dict(), dict()
        for i, uid in enumerate(self.inter_feat[self.uid_field].values):
            if uid not in start:
                uid_list.append(uid)
                start[uid] = i
            end[uid] = i
        index = [(uid, slice(start[uid], end[uid] + 1)) for uid in uid_list]
        uid2items_num = [end[uid] - start[uid] + 1 for uid in uid_list]
        return np.array(index), np.array(uid2items_num)

    def _check_field(self, *field_names):
        for field_name in field_names:
            if getattr(self, field_name, None) is None:
                raise ValueError('{} isn\'t set'.format(field_name))

    def join(self, df):
        if self.user_feat is not None and self.uid_field in df:
            df = pd.merge(df, self.user_feat, on=self.uid_field, how='left', suffixes=('_inter', '_user'))
        if self.item_feat is not None and self.iid_field in df:
            df = pd.merge(df, self.item_feat, on=self.iid_field, how='left', suffixes=('_inter', '_item'))
        return df

    def __getitem__(self, index, join=True):
        df = self.inter_feat[index]
        return self.join(df) if join else df

    def __len__(self):
        return len(self.inter_feat)

    def __repr__(self):
        return self.__str__()

    def __str__(self):
        info = [self.dataset_name]
        if self.uid_field:
            info.extend(['The number of users: {}'.format(self.user_num),
                         'Average actions of users: {}'.format(self.avg_actions_of_users)])
        if self.iid_field:
            info.extend(['The number of items: {}'.format(self.item_num),
                         'Average actions of items: {}'.format(self.avg_actions_of_items)])
        info.append('The number of inters: {}'.format(self.inter_num))
        if self.uid_field and self.iid_field:
            info.append('The sparsity of the dataset: {}%'.format(self.sparsity * 100))
        info.append('Remain Fields: {}'.format(list(self.field2type)))
        return '\n'.join(info)

    def copy(self, new_inter_feat):
        nxt = copy.copy(self)
        nxt.inter_feat = new_inter_feat
        return nxt

    def _calcu_split_ids(self, tot, ratios):
        cnt = [int(ratios[i] * tot) for i in range(len(ratios))]
        cnt[0] = tot - sum(cnt[1:])
        split_ids = np.cumsum(cnt)[:-1]
        return list(split_ids)

    def split_by_ratio(self, ratios, group_by=None):
        self.logger.debug('split by ratios [{}], group_by=[{}]'.format(ratios, group_by))
        tot_ratio = sum(ratios)
        ratios = [_ / tot_ratio for _ in ratios]

        if group_by is None:
            tot_cnt = self.__len__()
            split_ids = self._calcu_split_ids(tot=tot_cnt, ratios=ratios)
            next_index = [range(start, end) for start, end in zip([0] + split_ids, split_ids + [tot_cnt])]
        else:
            grouped_inter_feat_index = self.inter_feat.groupby(by=group_by).groups.values()
            next_index = [[] for i in range(len(ratios))]
            for grouped_index in grouped_inter_feat_index:
                tot_cnt = len(grouped_index)
                split_ids = self._calcu_split_ids(tot=tot_cnt, ratios=ratios)
                for index, start, end in zip(next_index, [0] + split_ids, split_ids + [tot_cnt]):
                    index.extend(grouped_index[start: end])

        next_df = [self.inter_feat.loc[index].reset_index(drop=True) for index in next_index]
        next_ds = [self.copy(_) for _ in next_df]
        return next_ds

    def _split_index_by_leave_one_out(self, grouped_index, leave_one_num):
        next_index = [[] for i in range(leave_one_num + 1)]
        for index in grouped_index:
            index = list(index)
            tot_cnt = len(index)
            legal_leave_one_num = min(leave_one_num, tot_cnt - 1)
            pr = tot_cnt - legal_leave_one_num
            next_index[0].extend(index[:pr])
            for i in range(legal_leave_one_num):
                next_index[-legal_leave_one_num + i].append(index[pr])
                pr += 1
        return next_index

    def leave_one_out(self, group_by, leave_one_num=1):
        self.logger.debug('leave one out, group_by=[{}], leave_one_num=[{}]'.format(group_by, leave_one_num))
        if group_by is None:
            raise ValueError('leave one out strategy require a group field')

        grouped_inter_feat_index = self.inter_feat.groupby(by=group_by).groups.values()
        next_index = self._split_index_by_leave_one_out(grouped_inter_feat_index, leave_one_num)
        next_df = [self.inter_feat.loc[index].reset_index(drop=True) for index in next_index]
        next_ds = [self.copy(_) for _ in next_df]
        return next_ds

    def shuffle(self):
        self.inter_feat = self.inter_feat.sample(frac=1).reset_index(drop=True)

    def sort(self, by, ascending=True):
        self.inter_feat.sort_values(by=by, ascending=ascending, inplace=True, ignore_index=True)

    # TODO
    def build(self, eval_setting):
        ordering_args = eval_setting.ordering_args
        if ordering_args['strategy'] == 'shuffle':
            self.shuffle()
        elif ordering_args['strategy'] == 'by':
            self.sort(by=ordering_args['field'], ascending=ordering_args['ascending'])

        group_field = eval_setting.group_field

        split_args = eval_setting.split_args
        if split_args['strategy'] == 'by_ratio':
            datasets = self.split_by_ratio(split_args['ratios'], group_by=group_field)
        elif split_args['strategy'] == 'by_value':
            raise NotImplementedError()
        elif split_args['strategy'] == 'loo':
            datasets = self.leave_one_out(group_by=group_field, leave_one_num=split_args['leave_one_num'])
        else:
            datasets = self

        return datasets

    def save(self, filepath):
        if (filepath is None) or (not os.path.isdir(filepath)):
            raise ValueError('filepath [{}] need to be a dir'.format(filepath))

        self.logger.debug('Saving into [{}]'.format(filepath))
        basic_info = {
            'field2type': self.field2type,
            'field2source': self.field2source,
            'field2id_token': self.field2id_token,
            'field2seqlen': self.field2seqlen
        }

        with open(os.path.join(filepath, 'basic-info.json'), 'w', encoding='utf-8') as file:
            json.dump(basic_info, file)

        feats = ['inter', 'user', 'item']
        for name in feats:
            df = getattr(self, '{}_feat'.format(name))
            if df is not None:
                df.to_csv(os.path.join(filepath, '{}.csv'.format(name)))

    def get_user_feature(self):
        if self.user_feat is None:
            self._check_field('uid_field')
            return pd.DataFrame({self.uid_field: np.arange(self.user_num)})
        else:
            return self.user_feat

    def get_item_feature(self):
        if self.item_feat is None:
            self._check_field('iid_field')
            return pd.DataFrame({self.iid_field: np.arange(self.item_num)})
        else:
            return self.item_feat

    def _create_sparse_matrix(self, df_feat, source_field, target_field, form='coo', value_field=None):
        src = df_feat[source_field].values
        tgt = df_feat[target_field].values
        if value_field is None:
            data = np.ones(len(df_feat))
        else:
            if value_field not in df_feat.columns:
                raise ValueError('value_field [{}] should be one of `df_feat`\'s features.'.format(value_field))
            data = df_feat[value_field].values
        mat = coo_matrix((data, (src, tgt)), shape=(self.num(source_field), self.num(target_field)))

        if form == 'coo':
            return mat
        elif form == 'csr':
            return mat.tocsr()
        else:
            raise NotImplementedError('sparse matrix format [{}] has not been implemented.'.format(form))

    def _create_graph(self, df_feat, source_field, target_field, form='dgl', value_field=None):
        tensor_feat = self._dataframe_to_interaction(df_feat)
        src = tensor_feat[source_field]
        tgt = tensor_feat[target_field]

        if form == 'dgl':
            import dgl
            graph = dgl.graph((src, tgt))
            if value_field is not None:
                if isinstance(value_field, str):
                    value_field = {value_field}
                for k in value_field:
                    graph.edata[k] = tensor_feat[k]
            return graph
        elif form == 'pyg':
            from torch_geometric.data import Data
            edge_attr = tensor_feat[value_field] if value_field else None
            graph = Data(edge_index=torch.stack([src, tgt]), edge_attr=edge_attr)
            return graph
        else:
            raise NotImplementedError('graph format [{}] has not been implemented.'.format(form))

    def inter_matrix(self, form='coo', value_field=None):
        if not self.uid_field or not self.iid_field:
            raise ValueError('dataset doesn\'t exist uid/iid, thus can not converted to sparse matrix')
        return self._create_sparse_matrix(self.inter_feat, self.uid_field, self.iid_field, form, value_field)

    def _history_matrix(self, row, value_field=None):
        self._check_field('uid_field', 'iid_field')

        user_ids, item_ids = self.inter_feat[self.uid_field].values, self.inter_feat[self.iid_field].values
        if value_field is None:
            values = np.ones(len(self.inter_feat))
        else:
            if value_field not in self.inter_feat.columns:
                raise ValueError('value_field [{}] should be one of `inter_feat`\'s features.'.format(value_field))
            values = self.inter_feat[value_field].values

        if row == 'user':
            row_num, max_col_num = self.user_num, self.item_num
            row_ids, col_ids = user_ids, item_ids
        else:
            row_num, max_col_num = self.item_num, self.user_num
            row_ids, col_ids = item_ids, user_ids

        history_len = np.zeros(row_num, dtype=np.int64)
        for row_id in row_ids:
            history_len[row_id] += 1

        col_num = np.max(history_len)
        if col_num > max_col_num * 0.2:
            self.logger.warning('max value of {}\'s history interaction records has reached {}% of the total'.format(
                row, col_num / max_col_num * 100,
            ))

        history_matrix = np.zeros((row_num, col_num), dtype=np.int64)
        history_value = np.zeros((row_num, col_num))
        history_len[:] = 0
        for row_id, value, col_id in zip(row_ids, values, col_ids):
            history_matrix[row_id, history_len[row_id]] = col_id
            history_value[row_id, history_len[row_id]] = value
            history_len[row_id] += 1

        return torch.LongTensor(history_matrix), torch.FloatTensor(history_value), torch.LongTensor(history_len)

    def history_item_matrix(self, value_field=None):
        return self._history_matrix(row='user', value_field=value_field)

    def history_user_matrix(self, value_field=None):
        return self._history_matrix(row='item', value_field=value_field)

    @dlapi.set()
    def get_preload_weight(self, field):
        if field not in self._preloaded_weight:
            raise ValueError('field [{}] not in preload_weight'.format(field))
        return self._preloaded_weight[field]

    @dlapi.set()
    def _dataframe_to_interaction(self, data, *args):
        data = data.to_dict(orient='list')
        return self._dict_to_interaction(data, *args)

    @dlapi.set()
    def _dict_to_interaction(self, data, *args):
        for k in data:
            ftype = self.field2type[k]
            if ftype == FeatureType.TOKEN:
                data[k] = torch.LongTensor(data[k])
            elif ftype == FeatureType.FLOAT:
                data[k] = torch.FloatTensor(data[k])
            elif ftype == FeatureType.TOKEN_SEQ:
                if isinstance(data[k], np.ndarray):
                    data[k] = torch.LongTensor(data[k][:, :self.field2seqlen[k]])
                else:
                    seq_data = [torch.LongTensor(d[:self.field2seqlen[k]]) for d in data[k]]
                    data[k] = rnn_utils.pad_sequence(seq_data, batch_first=True)
            elif ftype == FeatureType.FLOAT_SEQ:
                if isinstance(data[k], np.ndarray):
                    data[k] = torch.FloatTensor(data[k][:, :self.field2seqlen[k]])
                else:
                    seq_data = [torch.FloatTensor(d[:self.field2seqlen[k]]) for d in data[k]]
                    data[k] = rnn_utils.pad_sequence(seq_data, batch_first=True)
            else:
                raise ValueError('Illegal ftype [{}]'.format(ftype))
        return Interaction(data, *args)<|MERGE_RESOLUTION|>--- conflicted
+++ resolved
@@ -3,11 +3,7 @@
 # @Email  : houyupeng@ruc.edu.cn
 
 # UPDATE:
-<<<<<<< HEAD
-# @Time   : 2020/10/3, 2020/9/15, 2020/9/22
-=======
-# @Time   : 2020/9/23, 2020/9/15, 2020/9/23
->>>>>>> 98acd7a9
+# @Time   : 2020/10/3, 2020/9/15, 2020/9/23
 # @Author : Yupeng Hou, Xingyu Pan, Yushuo Chen
 # @Email  : houyupeng@ruc.edu.cn, panxy@ruc.edu.cn, chenyushuo@ruc.edu.cn
 
