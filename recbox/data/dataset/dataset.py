--- conflicted
+++ resolved
@@ -3,11 +3,7 @@
 # @Email  : houyupeng@ruc.edu.cn
 
 # UPDATE:
-<<<<<<< HEAD
-# @Time   : 2020/9/8, 2020/9/3, 2020/9/16
-=======
-# @Time   : 2020/9/15, 2020/9/3, 2020/9/15
->>>>>>> 0ac4f093
+# @Time   : 2020/9/15, 2020/9/3, 2020/9/16
 # @Author : Yupeng Hou, Xingyu Pan, Yushuo Chen
 # @Email  : houyupeng@ruc.edu.cn, panxy@ruc.edu.cn, chenyushuo@ruc.edu.cn
 
@@ -24,13 +20,8 @@
 from scipy.sparse import coo_matrix
 from sklearn.impute import SimpleImputer
 
-<<<<<<< HEAD
-from ...utils import FeatureSource, FeatureType
-from ..interaction import Interaction
-=======
-from recbox.utils import FeatureSource, FeatureType, ModelType
+from recbox.utils import FeatureSource, FeatureType
 from recbox.data.interaction import Interaction
->>>>>>> 0ac4f093
 
 
 class Dataset(object):
