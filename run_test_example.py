# @Time   : 2020/7/23 20:34
# @Author : Shanlei Mu
# @Email  : slmu@ruc.edu.cn

# UPDATE:
# @Time   : 2020/9/16, 2020/9/10
# @Author : Yupeng Hou, Yushuo Chen
# @Email  : houyupeng@ruc.edu.cn, chenyushuo@ruc.edu.cn

import traceback
from run_test import whole_process
from time import time


"""
乞丐版代码测试程序，防止bug越写越多，尤其是后期model多起来，一不小心就会使某些model run不起来

代码提交前，请运行一下这个程序，保证无误后再提交

有必要加入测试例子的，请尽量添加！按照格式添加到 `test_examples` 中

"""


test_examples = {
    'Test Eval Metric': {
        'model': 'BPRMF',
        'dataset': 'ml-100k',
        'epochs': 1,
        'valid_metric': 'Recall@10',
        'metrics': ['Recall', 'MRR', 'NDCG'],
        'topk': [5, 10, 20],
    },
    'Test Real Time Full Sort': {
        'model': 'BPRMF',
        'dataset': 'ml-100k',
        'epochs': 1,
        'valid_metric': 'Recall@10',
        'metrics': ['Recall'],
        'topk': [10],
        'eval_setting': 'RO_RS, full',
        'real_time_process': True
    },
    'Test Pre Full Sort': {
        'model': 'BPRMF',
        'dataset': 'ml-100k',
        'epochs': 1,
        'valid_metric': 'Recall@10',
        'metrics': ['Recall'],
        'topk': [10],
        'eval_setting': 'RO_RS, full',
        'real_time_process': False
    },
    'Test Real Time Neg Sample By': {
        'model': 'BPRMF',
        'dataset': 'ml-100k',
        'epochs': 1,
        'valid_metric': 'Recall@10',
        'metrics': ['Recall'],
        'topk': [10],
        'eval_setting': 'RO_RS, uni100',
        'real_time_process': True
    },
    'Test Pre Neg Sample By': {
        'model': 'BPRMF',
        'dataset': 'ml-100k',
        'epochs': 1,
        'valid_metric': 'Recall@10',
        'metrics': ['Recall'],
        'topk': [10],
        'eval_setting': 'RO_RS, uni100',
        'real_time_process': False
    },
    'Test Leave One Out': {
        'model': 'BPRMF',
        'dataset': 'ml-100k',
        'epochs': 1,
        'valid_metric': 'Recall@10',
        'metrics': ['Recall'],
        'topk': [10],
        'eval_setting': 'RO_LS, full',
        'leave_one_num': 2,
        'real_time_process': True
    },
    'Test BPRMF': {
        'model': 'BPRMF',
        'dataset': 'ml-100k',
        'epochs': 1,
        'valid_metric': 'Recall@10',
        'metrics': ['Recall'],
        'topk': [10]
    },
    'Test NeuMF': {
        'model': 'NeuMF',
        'dataset': 'ml-100k',
        'epochs': 1,
        'valid_metric': 'Recall@10',
        'metrics': ['Recall'],
        'topk': [10]
    },
    'Test DMF': {
        'model': 'DMF',
        'dataset': 'ml-100k',
        'epochs': 1,
        'valid_metric': 'Recall@10',
        'metrics': ['Recall'],
        'topk': [10]
    },
    'Test NAIS': {
        'model': 'NAIS',
        'dataset': 'ml-100k',
        'epochs': 1,
        'eval_setting': 'RO_LS, uni100',
        'valid_metric': 'Recall@10',
        'leave_one_num': 2,
        'metrics': ["Recall"],
        'topk': [10]
    },
    'Test GCMC': {
        'model': 'GCMC',
        'dataset': 'ml-100k',
        'epochs': 1,
        'valid_metric': 'Recall@10',
        'metrics': ['Recall'],
        'topk': [10]
    },
    'Test NGCF': {
        'model': 'NGCF',
        'dataset': 'ml-100k',
        'epochs': 1,
        'valid_metric': 'Recall@10',
        'metrics': ['Recall'],
        'topk': [10]
    },
    'Test LightGCN': {
        'model': 'LightGCN',
        'dataset': 'ml-100k',
        'epochs': 1,
        'valid_metric': 'Recall@10',
        'metrics': ['Recall'],
        'topk': [10]
    },
    'Test DGCF': {
        'model': 'DGCF',
        'dataset': 'ml-100k',
        'epochs': 1,
        'valid_metric': 'Recall@10',
        'metrics': ['Recall'],
        'topk': [10]
    },
    'Test POP': {
        'model': 'Pop',
        'dataset': 'ml-100k',
        'epochs': 1,
        'valid_metric': 'Recall@10',
        'metrics': ['Recall'],
        'topk': [10]
    },
    'Test ItemKNN': {
        'model': 'ItemKNN',
        'dataset': 'ml-100k',
        'epochs': 1,
        'valid_metric': 'Recall@10',
        'metrics': ['Recall'],
        'topk': [10]
    },
    'Test FM': {
        'model': 'FM',
        'dataset': 'ml-100k',
        'lowest_val': None,
        'threshold': {'rating': 3},
        'group_by_user': False,
        'epochs': 1,
        'training_neg_sample_num': 0,
        'eval_setting': 'RO_RS',
        'valid_metric': 'AUC',
        'metrics': ['AUC']
    },
    'Test Criteo': {
        'model': 'FM',
        'dataset': 'criteo',
        'normalize_all': True,
        'group_by_user': False,
        'epochs': 1,
        'training_neg_sample_num': 0,
        'eval_setting': 'RO_RS',
        'valid_metric': 'AUC',
        'metrics': ['AUC']
    },
    'Test GRU4Rec': {
        'model': 'GRU4Rec',
        'dataset': 'ml-100k',
        'epochs': 1,
        'training_neg_sample_num': 0,
        'eval_setting': 'TO_LS, full',
        'split_ratio': None,
        'leave_one_num': 2,
        'real_time_process': True,
        'NEG_PREFIX': None,
        'LABEL_FIELD': None,
        'TIME_FIELD': 'timestamp',
        'load_col': {'inter': ['user_id', 'item_id', 'rating', 'timestamp']},
        'min_user_inter_num': 5
    },
    'Test FPMC': {
        'model': 'FPMC',
        'dataset': 'ml-100k',
        'epochs': 1,
        'training_neg_sample_num': 1,
        'eval_setting': 'TO_LS, uni100',
        'split_ratio': None,
        'leave_one_num': 2,
        'real_time_process': True,
        'TIME_FIELD': 'timestamp',
        'load_col': {'inter': ['user_id', 'item_id', 'rating', 'timestamp']},
        'min_user_inter_num': 5
    },
    'Test DIN': {
        'model': 'DIN',
        'dataset': 'ml-100k',
        'epochs': 1,
        'training_neg_sample_num': 1,
        'eval_setting': 'TO_LS, uni100',
        'split_ratio': None,
        'leave_one_num': 2,
        'real_time_process': True,
        'TIME_FIELD': 'timestamp',
        'LABEL_FIELD': 'label',
        'load_col': {'inter': ['user_id', 'item_id', 'rating', 'timestamp'],
                     'user': ['user_id', 'age', 'gender', 'occupation'],
                     'item': ['item_id', 'release_year']},
        'threshold': {'rating': 4},
        'valid_metric': 'AUC',
        'metrics': ['AUC'],
        'eval_batch_size': 10000
    },
    'Test CKE': {
        'model': 'CKE',
        'dataset': 'kgdata_example',
        'epochs': 1,
        'valid_metric': 'Recall@10',
        'metrics': ['Recall'],
        'topk': [10]
    },
    'Test KTUP': {
        'model': 'KTUP',
        'dataset': 'kgdata_example',
        'epochs': 1,
        'valid_metric': 'Recall@10',
        'metrics': ['Recall'],
        'topk': [10]
    },
    'Test CFKG': {
        'model': 'CFKG',
        'dataset': 'kgdata_example',
        'epochs': 1,
        'valid_metric': 'Recall@10',
        'metrics': ['Recall'],
        'topk': [10]
    },
<<<<<<< HEAD
    'Test KGAT': {
        'model': 'KGAT',
        'dataset': 'kgdata_example',
        'epochs': 1,
        'valid_metric': 'Recall@10',
        'metrics': ['Recall'],
        'topk': [10]
    }
=======
    'Test Caser': {
        'model': 'Caser',
        'dataset': 'ml-100k',
        'epochs': 1,
        'training_neg_sample_num': 0,
        'eval_setting': 'TO_LS, full',
        'split_ratio': None,
        'leave_one_num': 2,
        'real_time_process': True,
        'NEG_PREFIX': None,
        'LABEL_FIELD': None,
        'TIME_FIELD': 'timestamp',
        'load_col': {'inter': ['user_id', 'item_id', 'rating', 'timestamp']},
        'min_user_inter_num': 5
    },
>>>>>>> f4bb591b

}


def run_test_examples():

    test_start_time = time()
    success_examples, fail_examples = [], []
    n_examples = len(test_examples.keys())
    for idx, example in enumerate(test_examples.keys()):
        print('\n\n Begin to run %d / %d example: %s \n\n' % (idx + 1, n_examples, example))
        try:
            whole_process(config_file='properties/overall.config', config_dict=test_examples[example], saved=False)
            print('\n\n Running %d / %d example successfully: %s \n\n' % (idx + 1, n_examples, example))
            success_examples.append(example)
        except Exception:
            print(traceback.format_exc())
            fail_examples.append(example)
    test_end_time = time()
    print('total test time: ', test_end_time - test_start_time)
    print('success examples: ', success_examples)
    print('fail examples: ', fail_examples)
    print('\n')


if __name__ == '__main__':
    run_test_examples()<|MERGE_RESOLUTION|>--- conflicted
+++ resolved
@@ -258,7 +258,6 @@
         'metrics': ['Recall'],
         'topk': [10]
     },
-<<<<<<< HEAD
     'Test KGAT': {
         'model': 'KGAT',
         'dataset': 'kgdata_example',
@@ -267,7 +266,6 @@
         'metrics': ['Recall'],
         'topk': [10]
     }
-=======
     'Test Caser': {
         'model': 'Caser',
         'dataset': 'ml-100k',
@@ -283,7 +281,6 @@
         'load_col': {'inter': ['user_id', 'item_id', 'rating', 'timestamp']},
         'min_user_inter_num': 5
     },
->>>>>>> f4bb591b
 
 }
 
