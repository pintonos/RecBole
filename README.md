![RecBole Logo](asset/logo.png)

--------------------------------------------------------------------------------

# RecBole (伯乐)

*“世有伯乐，然后有千里马。千里马常有，而伯乐不常有。”——韩愈《马说》*

[![PyPi Latest Release](https://img.shields.io/pypi/v/recbole)](https://pypi.org/project/recbole/)
[![Conda Latest Release](https://anaconda.org/aibox/recbole/badges/version.svg)](https://anaconda.org/aibox/recbole)
[![License](https://img.shields.io/badge/License-MIT-blue.svg)](./LICENSE)


[HomePage] | [Docs] | [Datasets] | [Paper]

[HomePage]: https://recbole.io/
[Docs]: https://recbole.io/docs/
[Datasets]: https://github.com/RUCAIBox/RecDatasets
[Paper]: https://arxiv.org/abs/2011.01731

RecBole is developed based on Python and PyTorch for reproducing and developing recommendation algorithms in a unified,
comprehensive and efficient framework for research purpose.
Our library includes 53 recommendation algorithms, covering four major categories:

+ General Recommendation
+ Sequential Recommendation
+ Context-aware Recommendation
+ Knowledge-based Recommendation

We design a unified and flexible data file format, and provide the support for 27 benchmark recommendation datasets.
A user can apply the provided script to process the original data copy, or simply download the processed datasets
by our team.


<p align="center">
  <img src="asset/framework.png" alt="RecBole v0.1 architecture" width="600">
  <br>
  <b>Figure</b>: RecBole Overall Architecture
</p>


## Feature
+ **General and extensible data structure.** We design general and extensible data structures to unify the formatting and
usage of various recommendation datasets.

+ **Comprehensive benchmark models and datasets.** We implement 53 commonly used recommendation algorithms, and provide
the formatted copies of 27 recommendation datasets.

+ **Efficient GPU-accelerated execution.** We optimize the efficiency of our library with a number of improved techniques
oriented to the GPU environment.

+ **Extensive and standard evaluation protocols.** We support a series of widely adopted evaluation protocols or settings
for testing and comparing recommendation algorithms.

## RecBole News
**11/03/2020**: We release the first version of RecBole **v0.1.1**.


## Installation
RecBole works with the following operating systems:

* Linux
* Windows 10
* macOS X

RecBole requires Python version 3.6 or later.

RecBole requires torch version 1.6.0 or later. If you want to use RecBole with GPU,
please ensure that CUDA or cudatoolkit version is 9.2 or later.
This requires NVIDIA driver version >= 396.26 (for Linux) or >= 397.44 (for Windows10).

### Install from conda

```bash
conda install -c aibox recbole
```

### Install from pip

```bash
pip install recbole
```

### Install from source
```bash
git clone https://github.com/RUCAIBox/RecBole.git && cd RecBole
pip install -e . --verbose
```

## Quick-Start
With the source code, you can use the provided script for initial usage of our library:

```bash
python run_recbole.py
```

This script will run the BPR model on the ml-100k dataset.

Typically, this example takes less than one minute. We will obtain some output like:

```
INFO ml-100k
The number of users: 944
Average actions of users: 106.04453870625663
The number of items: 1683
Average actions of items: 59.45303210463734
The number of inters: 100000
The sparsity of the dataset: 93.70575143257098%

INFO Evaluation Settings:
Group by user_id
Ordering: {'strategy': 'shuffle'}
Splitting: {'strategy': 'by_ratio', 'ratios': [0.8, 0.1, 0.1]}
Negative Sampling: {'strategy': 'full', 'distribution': 'uniform'}

INFO BPRMF(
    (user_embedding): Embedding(944, 64)
    (item_embedding): Embedding(1683, 64)
    (loss): BPRLoss()
)
Trainable parameters: 168128

INFO epoch 0 training [time: 0.27s, train loss: 27.7231]
INFO epoch 0 evaluating [time: 0.12s, valid_score: 0.021900]
INFO valid result:
recall@10: 0.0073  mrr@10: 0.0219  ndcg@10: 0.0093  hit@10: 0.0795  precision@10: 0.0088

...

INFO epoch 63 training [time: 0.19s, train loss: 4.7660]
INFO epoch 63 evaluating [time: 0.08s, valid_score: 0.394500]
INFO valid result:
recall@10: 0.2156  mrr@10: 0.3945  ndcg@10: 0.2332  hit@10: 0.7593  precision@10: 0.1591

INFO Finished training, best eval result in epoch 52
INFO Loading model structure and parameters from saved/***.pth
INFO best valid result:
recall@10: 0.2169  mrr@10: 0.4005  ndcg@10: 0.235  hit@10: 0.7582  precision@10: 0.1598
INFO test result:
recall@10: 0.2368  mrr@10: 0.4519  ndcg@10: 0.2768  hit@10: 0.7614  precision@10: 0.1901
```

If you want to change the parameters, such as ``learning_rate``, ``embedding_size``, just set the additional command
parameters as you need:

```bash
python run_recbole.py --learning_rate=0.0001 --embedding_size=128
```

If you want to change the models, just run the script by setting additional command parameters:

```bash
python run_recbole.py --model=[model_name]
```


<<<<<<< HEAD
## Time and memory cost of models
We test our models on three datasets of different size (small size, medium size and large size) to estimate their time and memory cost. You can
click links to check more information.<br> 
(**NOTE:**  Our test results only reflect the approximate time and memory cost of models. If you find any error in our result, 
please let us know.)<br>

* [General recommendation models](time_test_result/General_recommendation.md)<br>
* [Sequential recommendation models]()<br>
* [Context-aware recommendation models]()<br>
* [Knowledge-based recommendation models]()<br>

Here is our testing device information:<br>
```
GPU:                      TITAN GTX
Driver Version:           430.64
CUDA Version:             10.1
Memory size:              65412748 KB
CPU:                      Intel(R) Xeon(R) Silver 4110 CPU @ 2.10GHz
The number of CPU cores:  8
Cache size:               11264KB
```
=======
## Time and Memory Costs
We constructed preliminary experiments to test the time and memory cost on three different-sized datasets  (small, medium and large). For detailed information, you can click the following links.<br> 

* [General recommendation models](asset/time_test_result/General_recommendation.md)<br>
* [Sequential recommendation models](asset/time_test_result/Sequential_recommendation.md)<br>
* [Context-aware recommendation models](asset/time_test_result/Context-aware_recommendation.md)<br>
* [Knowledge-based recommendation models](asset/time_test_result/Knowledge-based_recommendation.md)<br>

NOTE: Our test results only gave the approximate time and memory cost of our implementations in the RecBole library (based on our machine server).  Any feedback or suggestions about the implementations and test are welcome. We will keep improving our implementations, and update these test results.
>>>>>>> 13affda0


## RecBole Major Releases
| Releases  | Date   | Features |
|-----------|--------|-------------------------|
| v0.1.1    | 11/03/2020 |  Basic RecBole |


## Contributing

Please let us know if you encounter a bug or have any suggestions by [filing an issue](https://github.com/RUCAIBox/RecBole/issues).

We welcome all contributions from bug fixes to new features and extensions.

We expect all contributions discussed in the issue tracker and going through PRs.


## Cite
If you find RecBole useful for your research or development, please cite the following [paper](https://arxiv.org/abs/2011.01731):

```
@article{recbole,
    title={RecBole: Towards a Unified, Comprehensive and Efficient Framework for Recommendation Algorithms},
    author={Wayne Xin Zhao and Shanlei Mu and Yupeng Hou and Zihan Lin and Kaiyuan Li and Yushuo Chen and Yujie Lu and Hui Wang and Changxin Tian and Xingyu Pan and Yingqian Min and Zhichao Feng and Xinyan Fan and Xu Chen and Pengfei Wang and Wendi Ji and Yaliang Li and Xiaoling Wang and Ji-Rong Wen},
    year={2020},
    journal={arXiv preprint arXiv:2011.01731}
}
```

## The Team
RecBole is developed and maintained by [RUC, BUPT, ECNU](https://www.recbole.io/about.html).

## License
RecBole uses [MIT License](./LICENSE).<|MERGE_RESOLUTION|>--- conflicted
+++ resolved
@@ -154,29 +154,6 @@
 ```
 
 
-<<<<<<< HEAD
-## Time and memory cost of models
-We test our models on three datasets of different size (small size, medium size and large size) to estimate their time and memory cost. You can
-click links to check more information.<br> 
-(**NOTE:**  Our test results only reflect the approximate time and memory cost of models. If you find any error in our result, 
-please let us know.)<br>
-
-* [General recommendation models](time_test_result/General_recommendation.md)<br>
-* [Sequential recommendation models]()<br>
-* [Context-aware recommendation models]()<br>
-* [Knowledge-based recommendation models]()<br>
-
-Here is our testing device information:<br>
-```
-GPU:                      TITAN GTX
-Driver Version:           430.64
-CUDA Version:             10.1
-Memory size:              65412748 KB
-CPU:                      Intel(R) Xeon(R) Silver 4110 CPU @ 2.10GHz
-The number of CPU cores:  8
-Cache size:               11264KB
-```
-=======
 ## Time and Memory Costs
 We constructed preliminary experiments to test the time and memory cost on three different-sized datasets  (small, medium and large). For detailed information, you can click the following links.<br> 
 
@@ -186,7 +163,6 @@
 * [Knowledge-based recommendation models](asset/time_test_result/Knowledge-based_recommendation.md)<br>
 
 NOTE: Our test results only gave the approximate time and memory cost of our implementations in the RecBole library (based on our machine server).  Any feedback or suggestions about the implementations and test are welcome. We will keep improving our implementations, and update these test results.
->>>>>>> 13affda0
 
 
 ## RecBole Major Releases
