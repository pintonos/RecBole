# -*- encoding: utf-8 -*-
# @Time    :   2020/12/21
# @Author  :   Zhichao Feng
# @email   :   fzcbupt@gmail.com

# UPDATE:
# @Time   : 2021/7/1
# @Author : Xingyu Pan
# @Email  : xy_pan@foxmail.com

import os
import sys
import unittest

sys.path.append(os.getcwd())
import numpy as np
from recbole.config import Config
from recbole.evaluator import metrics_dict, Collector

parameters_dict = {
<<<<<<< HEAD
    'model': 'BPR',
    'eval_args': {'split':{'RS':[0.8,0.1,0.1]}, 'order': 'RO', 'mode': 'uni100'}
=======
    'metric_decimal_place': 4,
>>>>>>> 1cfa3b2c
}

config = Config('BPR', 'ml-1m', config_dict=parameters_dict)


class MetricsTestCases(object):
    user_len_list0 = np.array([2, 3, 5])
    pos_len_list0 = np.array([1, 2, 3])
    pos_rank_sum0 = np.array([1, 4, 9])

    user_len_list1 = np.array([3, 6, 4])
    pos_len_list1 = np.array([1, 0, 4])
    pos_rank_sum1 = np.array([3, 0, 6])


def get_metric_result(name, case=0):
    Metric = metrics_dict[name](config)
    return Metric.metric_info(
                getattr(MetricsTestCases, f'pos_rank_sum{case}'),
                getattr(MetricsTestCases, f'user_len_list{case}'),
                getattr(MetricsTestCases, f'pos_len_list{case}'))


class TestRankMetrics(unittest.TestCase):
    def test_gauc(self):
        name = 'gauc'
        self.assertEqual(get_metric_result(name, case=0), (1 * ((2 - (1 - 1) / 2 - 1 / 1) / (2 - 1)) +
                                                           2 * ((3 - (2 - 1) / 2 - 4 / 2) / (3 - 2)) +
                                                           3 * ((5 - (3 - 1) / 2 - 9 / 3) / (5 - 3)))
                         / (1 + 2 + 3))
        self.assertEqual(get_metric_result(name, case=1), (3 - 0 - 3 / 1) / (3 - 1))


if __name__ == "__main__":
    unittest.main()
<|MERGE_RESOLUTION|>--- conflicted
+++ resolved
@@ -1,61 +1,58 @@
-# -*- encoding: utf-8 -*-
-# @Time    :   2020/12/21
-# @Author  :   Zhichao Feng
-# @email   :   fzcbupt@gmail.com
-
-# UPDATE:
-# @Time   : 2021/7/1
-# @Author : Xingyu Pan
-# @Email  : xy_pan@foxmail.com
-
-import os
-import sys
-import unittest
-
-sys.path.append(os.getcwd())
-import numpy as np
-from recbole.config import Config
-from recbole.evaluator import metrics_dict, Collector
-
-parameters_dict = {
-<<<<<<< HEAD
-    'model': 'BPR',
-    'eval_args': {'split':{'RS':[0.8,0.1,0.1]}, 'order': 'RO', 'mode': 'uni100'}
-=======
-    'metric_decimal_place': 4,
->>>>>>> 1cfa3b2c
-}
-
-config = Config('BPR', 'ml-1m', config_dict=parameters_dict)
-
-
-class MetricsTestCases(object):
-    user_len_list0 = np.array([2, 3, 5])
-    pos_len_list0 = np.array([1, 2, 3])
-    pos_rank_sum0 = np.array([1, 4, 9])
-
-    user_len_list1 = np.array([3, 6, 4])
-    pos_len_list1 = np.array([1, 0, 4])
-    pos_rank_sum1 = np.array([3, 0, 6])
-
-
-def get_metric_result(name, case=0):
-    Metric = metrics_dict[name](config)
-    return Metric.metric_info(
-                getattr(MetricsTestCases, f'pos_rank_sum{case}'),
-                getattr(MetricsTestCases, f'user_len_list{case}'),
-                getattr(MetricsTestCases, f'pos_len_list{case}'))
-
-
-class TestRankMetrics(unittest.TestCase):
-    def test_gauc(self):
-        name = 'gauc'
-        self.assertEqual(get_metric_result(name, case=0), (1 * ((2 - (1 - 1) / 2 - 1 / 1) / (2 - 1)) +
-                                                           2 * ((3 - (2 - 1) / 2 - 4 / 2) / (3 - 2)) +
-                                                           3 * ((5 - (3 - 1) / 2 - 9 / 3) / (5 - 3)))
-                         / (1 + 2 + 3))
-        self.assertEqual(get_metric_result(name, case=1), (3 - 0 - 3 / 1) / (3 - 1))
-
-
-if __name__ == "__main__":
-    unittest.main()
+# -*- encoding: utf-8 -*-
+# @Time    :   2020/12/21
+# @Author  :   Zhichao Feng
+# @email   :   fzcbupt@gmail.com
+
+# UPDATE:
+# @Time   : 2021/7/1
+# @Author : Xingyu Pan
+# @Email  : xy_pan@foxmail.com
+
+import os
+import sys
+import unittest
+
+sys.path.append(os.getcwd())
+import numpy as np
+from recbole.config import Config
+from recbole.evaluator import metrics_dict, Collector
+
+parameters_dict = {
+    'model': 'BPR',
+    'eval_args': {'split':{'RS':[0.8,0.1,0.1]}, 'order': 'RO', 'mode': 'uni100'},
+    'metric_decimal_place': 4,
+}
+
+config = Config('BPR', 'ml-1m', config_dict=parameters_dict)
+
+
+class MetricsTestCases(object):
+    user_len_list0 = np.array([2, 3, 5])
+    pos_len_list0 = np.array([1, 2, 3])
+    pos_rank_sum0 = np.array([1, 4, 9])
+
+    user_len_list1 = np.array([3, 6, 4])
+    pos_len_list1 = np.array([1, 0, 4])
+    pos_rank_sum1 = np.array([3, 0, 6])
+
+
+def get_metric_result(name, case=0):
+    Metric = metrics_dict[name](config)
+    return Metric.metric_info(
+                getattr(MetricsTestCases, f'pos_rank_sum{case}'),
+                getattr(MetricsTestCases, f'user_len_list{case}'),
+                getattr(MetricsTestCases, f'pos_len_list{case}'))
+
+
+class TestRankMetrics(unittest.TestCase):
+    def test_gauc(self):
+        name = 'gauc'
+        self.assertEqual(get_metric_result(name, case=0), (1 * ((2 - (1 - 1) / 2 - 1 / 1) / (2 - 1)) +
+                                                           2 * ((3 - (2 - 1) / 2 - 4 / 2) / (3 - 2)) +
+                                                           3 * ((5 - (3 - 1) / 2 - 9 / 3) / (5 - 3)))
+                         / (1 + 2 + 3))
+        self.assertEqual(get_metric_result(name, case=1), (3 - 0 - 3 / 1) / (3 - 1))
+
+
+if __name__ == "__main__":
+    unittest.main()